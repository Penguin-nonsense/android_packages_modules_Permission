<?xml version="1.0" encoding="UTF-8"?>
<!--  Copyright (C) 2007 The Android Open Source Project

     Licensed under the Apache License, Version 2.0 (the "License");
     you may not use this file except in compliance with the License.
     You may obtain a copy of the License at

          http://www.apache.org/licenses/LICENSE-2.0

     Unless required by applicable law or agreed to in writing, software
     distributed under the License is distributed on an "AS IS" BASIS,
     WITHOUT WARRANTIES OR CONDITIONS OF ANY KIND, either express or implied.
     See the License for the specific language governing permissions and
     limitations under the License.
 -->

<resources xmlns:android="http://schemas.android.com/apk/res/android"
    xmlns:xliff="urn:oasis:names:tc:xliff:document:1.2">
    <string name="app_name" msgid="2792757108872430971">"Controlador de permisos"</string>
    <string name="ok" msgid="4417794827535157922">"D\'acord"</string>
    <string name="permission_search_keyword" msgid="1652964722383449182">"permisos"</string>
    <string name="cancel" msgid="7279939269964834974">"Cancel·la"</string>
    <string name="back" msgid="8739808065891653074">"Enrere"</string>
    <string name="app_not_found_dlg_title" msgid="8897078571059217849">"No s\'ha trobat l\'aplicació"</string>
    <string name="grant_dialog_button_deny" msgid="1649644200597601964">"Denega"</string>
    <string name="grant_dialog_button_deny_and_dont_ask_again" msgid="5716583584580362144">"Denega i no m\'ho tornis a preguntar"</string>
    <string name="grant_dialog_button_no_upgrade" msgid="9032569142389221215">"Només mentre s\'utilitza l\'aplicació"</string>
    <string name="grant_dialog_button_no_upgrade_one_time" msgid="5984372927399472031">"Mantén el permís Només aquesta vegada"</string>
    <string name="grant_dialog_button_more_info" msgid="6933952978344714007">"Més informació"</string>
    <string name="grant_dialog_button_deny_anyway" msgid="6134672842863824171">"Denega igualment"</string>
    <string name="current_permission_template" msgid="5642540253562598515">"<xliff:g id="CURRENT_PERMISSION_INDEX">%1$s</xliff:g> de <xliff:g id="PERMISSION_COUNT">%2$s</xliff:g>"</string>
    <string name="permission_warning_template" msgid="1353228984024423745">"Vols permetre a &lt;b&gt;<xliff:g id="APP_NAME">%1$s</xliff:g>&lt;/b&gt; <xliff:g id="ACTION">%2$s</xliff:g>?"</string>
    <string name="permission_add_background_warning_template" msgid="1046864917164159751">"Vols permetre a &lt;b&gt;<xliff:g id="APP_NAME">%1$s</xliff:g>&lt;/b&gt; <xliff:g id="ACTION">%2$s</xliff:g>?"</string>
    <string name="allow_permission_foreground_only" msgid="7444689446874060511">"Només mentre s\'utilitzi l\'aplicació"</string>
    <string name="allow_permission_always" msgid="4089537686339013930">"Sempre"</string>
    <string name="deny_permission_deny_and_dont_ask_again" msgid="8131547398883397878">"Denega i no m\'ho tornis a preguntar"</string>
    <string name="permission_revoked_count" msgid="5556125174203696709">"<xliff:g id="COUNT">%1$d</xliff:g> permisos desactivats"</string>
    <string name="permission_revoked_all" msgid="6356577996164232918">"tots els permisos desactivats"</string>
    <string name="permission_revoked_none" msgid="266013103540772023">"cap permís desactivat"</string>
    <string name="grant_dialog_button_allow" msgid="2137542756625939532">"Permet"</string>
    <string name="grant_dialog_button_allow_always" msgid="4201473810650722162">"Permet sempre"</string>
    <string name="grant_dialog_button_allow_foreground" msgid="3921023528122697550">"Mentre s\'utilitza l\'aplicació"</string>
    <string name="grant_dialog_button_allow_one_time" msgid="3290372652702487431">"Només aquesta vegada"</string>
    <string name="grant_dialog_button_allow_background" msgid="3190568549032350790">"Permet sempre"</string>
    <string name="grant_dialog_button_allow_all_files" msgid="1581085085495813735">"Permet la gestió de tots els fitxers"</string>
    <string name="grant_dialog_button_allow_media_only" msgid="3516456055703710144">"Permet l\'accés als fitxers multimèdia"</string>
    <string name="app_permissions_breadcrumb" msgid="6174723486639913311">"Aplicacions"</string>
    <string name="app_permissions" msgid="2778362347879465223">"Permisos d\'aplicacions"</string>
    <!-- no translation found for unused_apps (3935514133237470759) -->
    <skip />
    <!-- no translation found for app_disable_dlg_positive (3928516331670255309) -->
    <skip />
    <!-- no translation found for app_disable_dlg_text (5218197617670218828) -->
    <skip />
    <string name="app_permission_manager" msgid="3802609813311662642">"Gestor de permisos"</string>
    <string name="never_ask_again" msgid="7645304182523160030">"No m\'ho tornis a preguntar"</string>
    <string name="no_permissions" msgid="2193893107241172888">"Sense permisos"</string>
    <string name="additional_permissions" msgid="7124470111123472154">"Permisos addicionals"</string>
    <string name="app_permissions_info_button_label" msgid="6566057048862462066">"Obre la informació de l\'aplicació"</string>
    <plurals name="additional_permissions_more" formatted="false" msgid="2232860610746920222">
      <item quantity="other"><xliff:g id="COUNT_1">%1$d</xliff:g> més</item>
      <item quantity="one"><xliff:g id="COUNT_0">%1$d</xliff:g> més</item>
    </plurals>
    <string name="old_sdk_deny_warning" msgid="6018489265342857714">"Aquesta aplicació es va dissenyar per a una versió anterior d\'Android. És possible que no funcioni com està previst si li denegues el permís."</string>
    <string name="default_permission_description" msgid="692254823411049573">"dur a terme una acció desconeguda"</string>
    <string name="app_permissions_group_summary" msgid="5019625174481872207">"<xliff:g id="COUNT_0">%1$d</xliff:g> de <xliff:g id="COUNT_1">%2$d</xliff:g> aplicacions permeses"</string>
    <!-- no translation found for app_permissions_group_summary2 (6879351603140930642) -->
    <skip />
    <string name="menu_show_system" msgid="7623002570829860709">"Mostra el sistema"</string>
    <string name="menu_hide_system" msgid="2274204366405029090">"Amaga el sistema"</string>
    <string name="no_apps" msgid="2377153782338039463">"Cap aplicació"</string>
    <string name="location_settings" msgid="547378321761364906">"Configuració d\'ubicació"</string>
    <string name="location_warning" msgid="4687406043150343369">"<xliff:g id="APP_NAME">%1$s</xliff:g> és un proveïdor de serveis d\'ubicació per a aquest dispositiu. L\'accés a la ubicació es pot modificar des de la configuració d\'ubicació."</string>
    <string name="system_warning" msgid="6868290533389195836">"Si denegues aquest permís, és possible que funcions bàsiques del dispositiu deixin de funcionar correctament."</string>
    <string name="permission_summary_enforced_by_policy" msgid="632945329450867948">"Aplicat en funció de la política"</string>
    <string name="permission_summary_disabled_by_policy_background_only" msgid="137178879402491132">"S\'ha desactivat l\'accés en segon pla per la política"</string>
    <string name="permission_summary_enabled_by_policy_background_only" msgid="2699118232240494204">"S\'ha activat l\'accés en segon pla per la política"</string>
    <string name="permission_summary_enabled_by_policy_foreground_only" msgid="8652417310534780420">"S\'ha activat l\'accés en primer pla per la política"</string>
    <string name="permission_summary_enforced_by_admin" msgid="5156952484229154563">"Controlat per l\'administrador"</string>
    <string name="permission_summary_disabled_by_admin_background_only" msgid="3580805532594984554">"L\'administrador ha desactivat l\'accés en segon pla"</string>
    <string name="permission_summary_enabled_by_admin_background_only" msgid="5087543391647053237">"L\'administrador ha activat l\'accés en segon pla"</string>
    <string name="permission_summary_enabled_by_admin_foreground_only" msgid="4566755547230479934">"L\'administrador ha activat l\'accés en primer pla"</string>
    <string name="permission_summary_enabled_system_fixed" msgid="5463084832974856683">"El dispositiu necessita aquest permís per funcionar"</string>
    <!-- no translation found for background_access_chooser_dialog_choices:0 (2093938392538894210) -->
    <!-- no translation found for background_access_chooser_dialog_choices:1 (3927338369513373750) -->
    <!-- no translation found for background_access_chooser_dialog_choices:2 (8438068599173343936) -->
    <string name="permission_access_always" msgid="5419580764084361573">"Permet sempre"</string>
    <string name="permission_access_only_foreground" msgid="2857031150724321567">"Permet mentre s\'utilitza l\'aplicació"</string>
    <string name="permission_access_never" msgid="425385910378172045">"Denega"</string>
    <string name="loading" msgid="323483393167148377">"S\'està carregant…"</string>
    <string name="all_permissions" msgid="7813580062403112957">"Tots els permisos"</string>
    <string name="other_permissions" msgid="1956312685853070715">"Altres competències de l\'aplicació"</string>
    <string name="permission_request_title" msgid="6779348653783761548">"Sol·licitud de permís"</string>
    <string name="screen_overlay_title" msgid="1632732130312696010">"S\'ha detectat una superposició de pantalla"</string>
    <string name="screen_overlay_message" msgid="3222033787364955006">"Per canviar la configuració de permisos, cal que desactivis la superposició de pantalla des de Configuració &gt; Aplicacions"</string>
    <string name="screen_overlay_button" msgid="3554849308322944411">"Obre la configuració"</string>
    <string name="wear_not_allowed_dlg_title" msgid="6923880912091041609">"Android Wear"</string>
    <string name="wear_not_allowed_dlg_text" msgid="8731817202551430387">"Les accions d\'instal·lar o de desinstal·lar no s\'admeten a Wear."</string>
    <string name="permission_review_title_template_install" msgid="8131698354985303888">"Tria a què vols que tingui accés &lt;b&gt;<xliff:g id="APP_NAME">%1$s</xliff:g>&lt;/b&gt;"</string>
    <string name="permission_review_title_template_update" msgid="7597155653571395485">"S\'ha actualitzat &lt;b&gt;<xliff:g id="APP_NAME">%1$s</xliff:g>&lt;/b&gt;. Tria a què vols que tingui accés aquesta aplicació."</string>
    <string name="review_button_cancel" msgid="7108377593627664194">"Cancel·la"</string>
    <string name="review_button_continue" msgid="1367925420132212571">"Continua"</string>
    <string name="new_permissions_category" msgid="7242713808413888679">"Permisos nous"</string>
    <string name="current_permissions_category" msgid="3835461245150972589">"Permisos actuals"</string>
    <string name="message_staging" msgid="641286607664721291">"S\'està preparant la instal·lació de l\'aplicació…"</string>
    <string name="app_name_unknown" msgid="8288360585728122735">"Desconegut"</string>
    <string name="filter_by_title" msgid="5940302511365561845">"Filtra per"</string>
    <string name="filter_by_permissions" msgid="7761207093643478436">"Filtra per permisos"</string>
    <string name="filter_by_time" msgid="1763143592970195407">"Filtra per hora"</string>
    <string name="item_separator" msgid="8266062815210378175">", "</string>
    <string name="app_permission_button_allow" msgid="1358817292836175593">"Permet"</string>
    <string name="app_permission_button_allow_all_files" msgid="4981526745327887198">"Permet la gestió de tots els fitxers"</string>
    <string name="app_permission_button_allow_media_only" msgid="4093190111622941620">"Permet l\'accés només als fitxers multimèdia"</string>
    <string name="app_permission_button_allow_always" msgid="4313513946865105788">"Permet sempre"</string>
    <string name="app_permission_button_allow_foreground" msgid="2303741829613210541">"Permet mentre s\'utilitza l\'aplicació"</string>
    <string name="app_permission_button_ask" msgid="2757216269887794205">"Pregunta sempre"</string>
    <string name="app_permission_button_deny" msgid="5716368368650638408">"Denega"</string>
    <string name="app_permission_title" msgid="2453000050669052385">"Permís d\'accés a <xliff:g id="PERM">%1$s</xliff:g>"</string>
    <string name="app_permission_header" msgid="228974007660007656">"Accés a <xliff:g id="PERM">%1$s</xliff:g> per a aquesta aplicació"</string>
    <string name="app_permission_footer_app_permissions_link" msgid="8033278634020892918">"Mostra tots els permisos de: <xliff:g id="APP">%1$s</xliff:g>"</string>
    <string name="app_permission_footer_permission_apps_link" msgid="8759141212929298774">"Mostra totes les aplicacions amb aquest permís"</string>
    <string name="auto_revoke_label" msgid="8755748230070160969">"Suprimeix els permisos si no s\'utilitza l\'aplicació"</string>
    <string name="auto_revoke_summary" msgid="1842110019199306298">"Per protegir les teves dades, els permisos d\'aquesta aplicació se suprimiran si no la utilitzes durant uns mesos."</string>
    <string name="auto_revoke_summary_with_permissions" msgid="160422052726006109">"Si l\'aplicació no s\'ha utilitzat durant els darrers mesos, se suprimiran els permisos següents per protegir les teves dades: <xliff:g id="PERMS">%1$s</xliff:g>."</string>
    <string name="auto_revoke_disabled" msgid="4480748641016277290">"La supressió automàtica està desactivada per a aquesta aplicació."</string>
    <string name="auto_revocable_permissions_none" msgid="2908881351941596829">"En aquests moments no es concedeixen permisos automàticament revocables"</string>
    <string name="auto_revocable_permissions_one" msgid="8790555940010364058">"Se suprimirà el permís <xliff:g id="PERM">%1$s</xliff:g>."</string>
    <string name="auto_revocable_permissions_two" msgid="1931722576733672966">"Se suprimiran els permisos <xliff:g id="PERM_0">%1$s</xliff:g> i <xliff:g id="PERM_1">%2$s</xliff:g>."</string>
    <string name="auto_revocable_permissions_many" msgid="1091636791684380583">"Permisos que se suprimiran: <xliff:g id="PERMS">%1$s</xliff:g>."</string>
    <string name="auto_manage_title" msgid="4059499629753336321">"Gestiona els permisos automàticament"</string>
    <string name="off" msgid="4561379152328580345">"Desactiva"</string>
<<<<<<< HEAD
    <!-- no translation found for auto_revoked_app_summary_one (8225130145550153436) -->
    <skip />
    <!-- no translation found for auto_revoked_app_summary_two (7221373533369007890) -->
    <skip />
    <!-- no translation found for auto_revoked_app_summary_many (7190907278970377826) -->
    <skip />
    <!-- no translation found for last_opened_category_title (4204626487716958146) -->
    <skip />
=======
    <string name="auto_revoked_app_summary_one" msgid="8225130145550153436">"S\'ha suprimit el permís <xliff:g id="PERMISSION_NAME">%s</xliff:g>"</string>
    <string name="auto_revoked_app_summary_two" msgid="7221373533369007890">"Els permisos <xliff:g id="PERMISSION_NAME_0">%1$s</xliff:g> i <xliff:g id="PERMISSION_NAME_1">%2$s</xliff:g> s\'han suprimit"</string>
    <string name="auto_revoked_app_summary_many" msgid="7190907278970377826">"El permís <xliff:g id="PERMISSION_NAME">%1$s</xliff:g> i <xliff:g id="NUMBER">%2$s</xliff:g> permisos més s\'han suprimit"</string>
    <string name="last_opened_category_title" msgid="4204626487716958146">"Obertes per darrera vegada fa més de <xliff:g id="NUMBER">%s</xliff:g> mesos"</string>
>>>>>>> aee9d4c5
    <string name="last_opened_summary" msgid="8038737442154732">"Aplicació oberta per darrera vegada el dia <xliff:g id="DATE">%s</xliff:g>"</string>
    <string name="last_opened_summary_short" msgid="403134890404955437">"Oberta per darrera vegada el dia <xliff:g id="DATE">%s</xliff:g>"</string>
    <string name="app_permission_footer_special_file_access" msgid="2257708354000512325">"Si permets la gestió de tots els fitxers, aquesta aplicació podrà accedir a qualsevol fitxer, així com modificar-los i suprimir-los, a l\'emmagatzematge comú d\'aquest dispositiu o en dispositius d\'emmagatzematge connectats. L\'aplicació podrà accedir als fitxers sense demanar-te permís."</string>
    <string name="special_file_access_dialog" msgid="7325467268782278105">"Vols permetre que aquesta aplicació accedeixi als fitxers, o els modifiqui o suprimeixi, en aquest dispositiu o en qualsevol altre dispositiu d\'emmagatzematge connectat? Aquesta aplicació podrà accedir als fitxers sense demanar-te permís."</string>
    <string name="permission_description_summary_generic" msgid="5479202003136667039">"Les aplicacions amb aquest permís poden <xliff:g id="DESCRIPTION">%1$s</xliff:g>"</string>
    <string name="permission_description_summary_activity_recognition" msgid="7914828358811635600">"Les aplicacions amb aquest permís poden accedir a la teva activitat física, com ara els passejos a peu, els trajectes amb bici o cotxe, el recompte de passos, etc."</string>
    <string name="permission_description_summary_calendar" msgid="2846128908236787586">"Les aplicacions amb aquest permís poden accedir al teu calendari"</string>
    <string name="permission_description_summary_call_log" msgid="2429916962093948340">"Les aplicacions amb aquest permís poden llegir i editar el registre de trucades del telèfon"</string>
    <string name="permission_description_summary_camera" msgid="6699611334403400091">"Les aplicacions amb aquest permís poden fer fotos i gravar vídeos"</string>
    <string name="permission_description_summary_contacts" msgid="5169995707720233126">"Les aplicacions amb aquest permís poden accedir als teus contactes"</string>
    <string name="permission_description_summary_location" msgid="687820658574645201">"Les aplicacions amb aquest permís poden accedir a la ubicació d\'aquest dispositiu"</string>
    <string name="permission_description_summary_microphone" msgid="2300290217308759293">"Les aplicacions amb aquest permís poden gravar àudio"</string>
    <string name="permission_description_summary_phone" msgid="3773977614654088578">"Les aplicacions amb aquest permís poden fer i gestionar trucades"</string>
    <string name="permission_description_summary_sensors" msgid="6733606479604624853">"Les aplicacions amb aquest permís poden accedir a les dades dels sensors sobre les teves constants vitals"</string>
    <string name="permission_description_summary_sms" msgid="8850213022386508528">"Les aplicacions amb aquest permís poden veure i enviar missatges SMS"</string>
    <string name="permission_description_summary_storage" msgid="2265909502600142621">"Les aplicacions amb aquest permís poden accedir a les fotos, al contingut multimèdia i als fitxers del dispositiu"</string>
    <string name="app_permission_most_recent_summary" msgid="7435245857128891808">"Últim accés: <xliff:g id="TIME_DATE">%1$s</xliff:g>"</string>
    <string name="app_permission_most_recent_denied_summary" msgid="127066792562419809">"Actualment denegat / Últim accés: <xliff:g id="TIME_DATE">%1$s</xliff:g>"</string>
    <string name="app_permission_never_accessed_summary" msgid="594285912530635023">"No s\'hi ha accedit mai"</string>
    <string name="app_permission_never_accessed_denied_summary" msgid="4791195647350628165">"Denegat / No hi ha accedit mai"</string>
    <string name="allowed_header" msgid="6279244592227088158">"Permès"</string>
    <string name="allowed_always_header" msgid="6698473105201405782">"Permès sempre"</string>
    <string name="allowed_foreground_header" msgid="7553595563464819175">"Només es permet mentre s\'utilitza"</string>
    <string name="allowed_storage_scoped" msgid="2472018207553284700">"Poden accedir només als fitxers multimèdia"</string>
    <string name="allowed_storage_full" msgid="4167507647800726342">"Poden gestionar tots els fitxers"</string>
    <string name="ask_header" msgid="4471670860332046665">"Pregunta sempre"</string>
    <string name="denied_header" msgid="2277998574238617699">"Denegat"</string>
    <plurals name="days" formatted="false" msgid="3903419301028414979">
      <item quantity="other"><xliff:g id="NUMBER">%s</xliff:g> dies</item>
      <item quantity="one">1 dia</item>
    </plurals>
    <plurals name="hours" formatted="false" msgid="2123927014975877155">
      <item quantity="other"><xliff:g id="NUMBER">%s</xliff:g> hores</item>
      <item quantity="one">1 hora</item>
    </plurals>
    <plurals name="minutes" formatted="false" msgid="4331145652577957044">
      <item quantity="other"><xliff:g id="NUMBER">%s</xliff:g> minuts</item>
      <item quantity="one">1 minut</item>
    </plurals>
    <plurals name="seconds" formatted="false" msgid="1632909606956324957">
      <item quantity="other"><xliff:g id="NUMBER">%s</xliff:g> segons</item>
      <item quantity="one">1 segon</item>
    </plurals>
    <string name="permission_reminders" msgid="8040710767178843151">"Recordatoris de permisos"</string>
    <!-- no translation found for auto_revoke_permission_reminder_notification_title (4605662126884792273) -->
    <skip />
    <!-- no translation found for auto_revoke_permission_reminder_notification_content (5782565378830205909) -->
    <skip />
    <string name="background_location_access_reminder_notification_title" msgid="458109692937364585">"<xliff:g id="APP_NAME">%s</xliff:g> ha obtingut la teva ubicació en segon pla"</string>
    <string name="background_location_access_reminder_notification_content" msgid="2715202570602748060">"Aquesta aplicació pot accedir a la teva ubicació en qualsevol moment. Toca per canviar-ho."</string>
    <string name="auto_revoke_after_notification_title" msgid="6256474332719286120">"S\'han suprimit permisos d\'aplicació per protegir la privadesa"</string>
    <string name="auto_revoke_after_notification_content_one" msgid="2599193525413390339">"Durant els darrers mesos, no has utilitzat <xliff:g id="APP_NAME">%s</xliff:g>. Toca per revisar-ho."</string>
    <string name="auto_revoke_after_notification_content_two" msgid="1866307724849983054">"Durant els darrers mesos, no has utilitzat <xliff:g id="APP_NAME">%s</xliff:g> ni 1 aplicació més. Toca per revisar-ho."</string>
    <string name="auto_revoke_after_notification_content_many" msgid="830111995719692890">"Durant els darrers mesos, no has utilitzat <xliff:g id="APP_NAME">%1$s</xliff:g> ni <xliff:g id="NUMBER_OF_APPS">%2$s</xliff:g> aplicacions més. Toca per revisar-ho."</string>
    <string name="auto_revoke_before_notification_title_one" msgid="5487334486889306216">"No utilitzes 1 aplicació"</string>
    <string name="auto_revoke_before_notification_title_many" msgid="1512657862051262697">"No utilitzes <xliff:g id="NUMBER_OF_APPS">%s</xliff:g> aplicacions"</string>
    <string name="auto_revoke_before_notification_content_one" msgid="2070547291547064792">"Se suprimiran els permisos per protegir la teva privadesa. Toca per revisar-ho."</string>
    <string name="unused_apps_title" msgid="4528745145780586943">"Aplicacions no utilitzades"</string>
    <string name="unused_apps_subtitle_after" msgid="7664277360480735253">"S\'han suprimit els permisos de:"</string>
    <string name="unused_apps_subtitle_before" msgid="6907087239793765525">"Se suprimiran els permisos de:"</string>
    <string name="unused_permissions_subtitle_two" msgid="8377946866912481356">"<xliff:g id="PERM_NAME_0">%1$s</xliff:g> i <xliff:g id="PERM_NAME_1">%2$s</xliff:g>"</string>
    <string name="unused_permissions_subtitle_many" msgid="3293109339018555084">"<xliff:g id="PERM_NAME_0">%1$s</xliff:g>, <xliff:g id="PERM_NAME_1">%2$s</xliff:g> i <xliff:g id="NUMBER_OF_PERMISSIONS">%3$s</xliff:g> més"</string>
    <string name="unused_app_permissions_removed_summary" msgid="323483158593998019">"Per protegir les teves dades, s\'han suprimit els permisos de les aplicacions que no has utilitzat durant els darrers mesos"</string>
    <string name="permission_subtitle_only_in_foreground" msgid="3101936262905298459">"Només mentre s\'utilitza l\'aplicació"</string>
    <string name="permission_subtitle_media_only" msgid="4163630471124702816">"Fitxers multimèdia"</string>
    <string name="permission_subtitle_all_files" msgid="8017896678339448565">"Tots els fitxers"</string>
    <string name="no_permissions_allowed" msgid="5781278485002145993">"No s\'ha concedit cap permís"</string>
    <string name="no_permissions_denied" msgid="2449583707612365442">"No s\'ha denegat cap permís"</string>
    <string name="no_apps_allowed" msgid="4529095928504611810">"Cap aplicació amb permís"</string>
    <string name="no_apps_allowed_full" msgid="5857725855406253991">"Cap aplicació té permís per accedir a tots els fitxers"</string>
    <string name="no_apps_allowed_scoped" msgid="409459956930431114">"Cap aplicació té permís per accedir només a fitxers multimèdia"</string>
    <string name="no_apps_denied" msgid="2736758388618487796">"Cap aplicació amb permís denegat"</string>
    <string name="car_permission_selected" msgid="2163426344720483487">"Seleccionat"</string>
    <string name="settings" msgid="2884124136779508907">"Configuració"</string>
    <string name="accessibility_service_dialog_title_single" msgid="1613456964930225277">"<xliff:g id="SERVICE_NAME">%s</xliff:g> té accés complet al dispositiu"</string>
    <string name="accessibility_service_dialog_title_multiple" msgid="8129325613496173909">"<xliff:g id="NUM_SERVICES">%s</xliff:g> aplicacions d\'accessibilitat tenen accés complet al dispositiu"</string>
    <string name="accessibility_service_dialog_bottom_text_single" msgid="6932810943462703517">"<xliff:g id="SERVICE_NAME">%s</xliff:g> pot veure la pantalla, les accions i el text que s\'introdueix, dur a terme accions i controlar la pantalla."</string>
    <string name="accessibility_service_dialog_bottom_text_multiple" msgid="1387803460488775887">"Aquestes aplicacions poden veure la pantalla, les accions i el text que s\'introdueix, dur a terme accions i controlar la pantalla."</string>
    <string name="role_assistant_label" msgid="4296361982493275449">"Assistent digital predeterminat"</string>
    <string name="role_assistant_short_label" msgid="2965228260285438681">"Assistent digital"</string>
    <string name="role_assistant_description" msgid="8677846995018695304">"Les aplicacions d\'assistència et poden ajudar en funció de la informació que es mostri a la pantalla. Algunes aplicacions admeten tant el menú d\'aplicacions com els serveis d\'entrada de veu per oferir-te una assistència integrada."</string>
    <string name="role_assistant_request_title" msgid="1838385568238889604">"Vols establir <xliff:g id="APP_NAME">%1$s</xliff:g> com a aplicació d\'assistència predeterminada?"</string>
    <string name="role_assistant_request_description" msgid="1086168907357494789">"Tindrà accés als SMS i al registre de trucades"</string>
    <string name="role_browser_label" msgid="814240075813716311">"Aplicació de navegador predeterminada"</string>
    <string name="role_browser_short_label" msgid="6222206565850006894">"Aplicació de navegador"</string>
    <string name="role_browser_description" msgid="2326990202516329438">"Aplicacions que et donen accés a Internet i que mostren els enllaços que toques"</string>
    <string name="role_browser_request_title" msgid="751745081301397114">"Vols establir <xliff:g id="APP_NAME">%1$s</xliff:g> com a aplicació de navegador predeterminada?"</string>
    <string name="role_browser_request_description" msgid="3204873553391043604">"No calen permisos"</string>
    <string name="role_dialer_label" msgid="7920168918746178929">"Aplicació Telèfon predeterminada"</string>
    <string name="role_dialer_short_label" msgid="2980581587550675305">"Aplicació de telèfon"</string>
    <string name="role_dialer_description" msgid="2684882481061320467">"Aplicacions que et permeten fer i rebre trucades al dispositiu"</string>
    <string name="role_dialer_request_title" msgid="3203802247886151514">"Vols establir <xliff:g id="APP_NAME">%1$s</xliff:g> com a aplicació de telèfon predeterminada?"</string>
    <string name="role_dialer_request_description" msgid="2931069491309771312">"Tindrà accés al registre de trucades i podrà enviar SMS"</string>
    <string name="role_dialer_search_keywords" msgid="6215791911228160821">"marcador"</string>
    <string name="role_sms_label" msgid="6995222097027665850">"Aplicació d\'SMS predeterminada"</string>
    <string name="role_sms_short_label" msgid="236955440028043972">"Aplicació d\'SMS"</string>
    <string name="role_sms_description" msgid="3228552135895420442">"Aplicacions que et permeten utilitzar el número de telèfon per enviar i rebre missatges curts de text, fotos, vídeos i més"</string>
    <string name="role_sms_request_title" msgid="3667393846881324409">"Vols establir <xliff:g id="APP_NAME">%1$s</xliff:g> com a aplicació d\'SMS predeterminada?"</string>
    <string name="role_sms_request_description" msgid="4920787411350418630">"Tindrà accés als contactes, als SMS i al telèfon"</string>
    <string name="role_sms_search_keywords" msgid="6818482413212931585">"missatge de text, enviar missatges, missatges, missatgeria"</string>
    <string name="role_emergency_label" msgid="8986482330376454686">"Aplicació d\'emergència predeterminada"</string>
    <string name="role_emergency_short_label" msgid="2546309839225058762">"Aplicació d\'emergència"</string>
    <string name="role_emergency_description" msgid="3567231505957373289">"Aplicacions que et permeten registrar la teva informació mèdica i fer-la accessible als serveis d\'emergència, obtenir alertes de fenòmens meteorològics importants i de desastres naturals, i enviar notificacions a altres persones quan necessites ajuda"</string>
    <string name="role_emergency_request_title" msgid="6595296517085761522">"Vols establir <xliff:g id="APP_NAME">%1$s</xliff:g> com a aplicació d\'emergència predeterminada?"</string>
    <string name="role_emergency_request_description" msgid="2824966073894226992">"No calen permisos"</string>
    <string name="role_emergency_search_keywords" msgid="7310029268876820646">"ice"</string>
    <string name="role_home_label" msgid="6245106863177808486">"Aplicació d\'inici predeterminada"</string>
    <string name="role_home_short_label" msgid="4565882523300643525">"Aplicació d\'inici"</string>
    <string name="role_home_description" msgid="6736956389161158052">"Aplicacions, sovint anomenades \"menú d\'aplicacions\", que reemplacen les pantalles d\'inici del dispositiu Android i et donen accés al contingut i funcions del teu dispositiu"</string>
    <string name="role_home_request_title" msgid="2964609319767315444">"Vols establir <xliff:g id="APP_NAME">%1$s</xliff:g> com a aplicació d\'inici predeterminada?"</string>
    <string name="role_home_request_description" msgid="6437733879812403277">"No calen permisos"</string>
    <string name="role_home_search_keywords" msgid="8277315231013298175">"launcher"</string>
    <string name="role_call_redirection_label" msgid="7555518736037919521">"Aplicació predeterminada per redirigir trucades"</string>
    <string name="role_call_redirection_short_label" msgid="4214301516577863936">"Aplicació per redirigir trucades"</string>
    <string name="role_call_redirection_description" msgid="769231030043298555">"Aplicacions que et permeten desviar trucades sortints a un altre número de telèfon"</string>
    <string name="role_call_redirection_request_title" msgid="5719129486575088263">"Vols establir <xliff:g id="APP_NAME">%1$s</xliff:g> com a aplicació de desviació de trucades predeterminada?"</string>
    <string name="role_call_redirection_request_description" msgid="6117172580087594081">"No calen permisos"</string>
    <string name="role_call_screening_label" msgid="5366988848919437946">"App predeterminada ID trucades i filtre trucades brossa"</string>
    <string name="role_call_screening_short_label" msgid="7596133131034442273">"Aplicació ID trucades i filtre trucades brossa"</string>
    <string name="role_call_screening_description" msgid="4470066768170089758">"Aplicacions que et permeten identificar trucades, bloquejar les trucades brossa i automàtiques i afegir els números que no vulguis que et truquin a una llista negra"</string>
    <string name="role_call_screening_request_title" msgid="4775643776524356653">"Vols establir <xliff:g id="APP_NAME">%1$s</xliff:g> com a aplicació predeterminada per identificar trucades i filtrar trucades brossa?"</string>
    <string name="role_call_screening_request_description" msgid="7788142583532880646">"No calen permisos"</string>
    <string name="request_role_current_default" msgid="7512045433655289638">"Predeterminada actualment"</string>
    <string name="request_role_dont_ask_again" msgid="6250680190065090205">"No m\'ho tornis a preguntar"</string>
    <string name="request_role_set_as_default" msgid="5706081295230541240">"Estableix com a predeterminada"</string>
    <string name="default_app_search_keyword" msgid="6938709626391437391">"aplicacions predeterminades"</string>
    <string name="settings_button" msgid="4747434541214595321">"Configuració"</string>
    <string name="default_apps" msgid="8554530939151957828">"Aplicacions predeterminades"</string>
    <string name="no_default_apps" msgid="5642715159090903032">"Cap aplicació predeterminada"</string>
    <string name="default_apps_more" msgid="3908067305593075127">"Més aplicacions predeterminades"</string>
    <string name="default_apps_manage_domain_urls" msgid="3146379064445013719">"Obertura d\'enllaços"</string>
    <string name="default_apps_for_work" msgid="8582151955372061208">"Predeterminada per a la feina"</string>
    <string name="default_app_none" msgid="7671097769303174666">"Cap"</string>
    <string name="default_app_system_default" msgid="3870203641514466948">"(Opció predeterminada del sistema)"</string>
    <string name="default_app_no_apps" msgid="5344668465735677271">"Cap aplicació"</string>
    <string name="car_default_app_selected" msgid="2813270284225505741">"Seleccionada"</string>
    <string name="car_default_app_selected_with_info" msgid="5067890906522338747">"Seleccionada: <xliff:g id="ADDITIONAL_INFO">%1$s</xliff:g>"</string>
    <string name="special_app_access_search_keyword" msgid="462008045110320714">"accés especial d\'aplicacions"</string>
    <string name="special_app_access" msgid="2561673957499408877">"Accés especial d\'aplicacions"</string>
    <string name="no_special_app_access" msgid="994977666694457811">"Sense accés especial d\'apps"</string>
    <string name="special_app_access_no_apps" msgid="3934763650592564818">"No hi ha cap aplicació"</string>
    <string name="home_missing_work_profile_support" msgid="1439466272746259937">"No admet perfils professionals"</string>
    <string name="encryption_unaware_confirmation_message" msgid="1366058948707595596">"Nota: si reinicies el dispositiu i has definit un bloqueig de pantalla, l\'aplicació no s\'iniciarà fins que no desbloquegis el dispositiu."</string>
    <string name="assistant_confirmation_message" msgid="4529925223796676824">"L\'assistent podrà llegir informació sobre les aplicacions en ús del sistema, com ara la informació visible a la pantalla o a què es pot accedir des de les aplicacions."</string>
    <string name="incident_report_channel_name" msgid="2405001892012870358">"Comparteix les dades de depuració"</string>
    <string name="incident_report_notification_title" msgid="8506385602505147862">"Vols compartir els detalls de la depuració?"</string>
    <string name="incident_report_notification_text" msgid="8316657912290049576">"<xliff:g id="APP_NAME">%1$s</xliff:g> vol penjar informació de depuració."</string>
    <string name="incident_report_dialog_title" msgid="6147075171471634629">"Comparteix les dades de depuració"</string>
    <string name="incident_report_dialog_intro" msgid="153446034925770956">"El sistema ha detectat un problema."</string>
    <string name="incident_report_dialog_text" msgid="6838105320223101131">"<xliff:g id="APP_NAME_0">%1$s</xliff:g> sol·licita penjar un informe d\'errors des d\'aquest dispositiu generat el dia <xliff:g id="DATE">%2$s</xliff:g> (<xliff:g id="TIME">%3$s</xliff:g>). Els informes d\'errors inclouen informació personal sobre el dispositiu o informació registrada per les aplicacions, com ara noms d\'usuaris, dades de la ubicació, identificadors del dispositiu i informació de la xarxa. Comparteix informes d\'errors només amb persones i aplicacions de confiança. Vols permetre que <xliff:g id="APP_NAME_1">%4$s</xliff:g> pengi un informe d\'errors?"</string>
    <string name="incident_report_error_dialog_text" msgid="1001752000696958519">"S\'ha produït un error en processar l\'informe d\'errors de l\'aplicació <xliff:g id="APP_NAME">%1$s</xliff:g> i, per tant, s\'han denegat les dades de depuració detallades. Sentim la interrupció."</string>
    <string name="incident_report_dialog_allow_label" msgid="6863130835544805205">"Permet"</string>
    <string name="incident_report_dialog_deny_label" msgid="1297192379930944676">"Denega"</string>
    <string name="adjust_user_sensitive_title" msgid="979740627674332095">"Configuració avançada"</string>
    <string name="menu_adjust_user_sensitive" msgid="9016544530763156678">"Configuració avançada"</string>
    <string name="adjust_user_sensitive_globally_title" msgid="4596006254112905767">"Mostra l\'ús de les aplicacions del sistema"</string>
    <string name="adjust_user_sensitive_globally_summary" msgid="4193481017313015238">"Mostra l\'ús de permisos de les aplicacions del sistema a la barra d\'estat, al tauler de control i en altres llocs"</string>
    <string name="adjust_user_sensitive_per_app_header" msgid="1372152438971168364">"Destaca l\'ús d\'aquestes aplicacions"</string>
    <string name="assistant_record_audio_user_sensitive_title" msgid="5382972366928946381">"Mostra la detecció d\'activador de l\'Assistent"</string>
    <string name="assistant_record_audio_user_sensitive_summary" msgid="6852572549436960848">"Mostra una icona a la barra d\'estat quan s\'utilitzi el micròfon per activar l\'assistent de veu"</string>
    <string name="permgrouprequest_storage_isolated" msgid="1019696034804170865">"Vols permetre que &lt;b&gt;<xliff:g id="APP_NAME">%1$s</xliff:g>&lt;/b&gt; accedeixi a les fotos i al contingut multimèdia del dispositiu?"</string>
    <string name="permgrouprequest_contacts" msgid="1493445560009228831">"Vols permetre que &lt;b&gt;<xliff:g id="APP_NAME">%1$s</xliff:g>&lt;/b&gt; accedeixi als contactes?"</string>
    <string name="permgrouprequest_location" msgid="4367626296074714965">"Vols permetre que &lt;b&gt;<xliff:g id="APP_NAME">%1$s</xliff:g>&lt;/b&gt; accedeixi a la ubicació del dispositiu?"</string>
    <string name="permgrouprequestdetail_location" msgid="4985222951894409507">"L\'aplicació només tindrà accés a la ubicació quan l\'estiguis utilitzant"</string>
    <string name="permgroupbackgroundrequest_location" msgid="629669511579262660">"Vols permetre que &lt;b&gt;<xliff:g id="APP_NAME">%1$s</xliff:g>&lt;/b&gt; accedeixi a la ubicació del dispositiu?"</string>
    <string name="permgroupbackgroundrequestdetail_location" msgid="662062069425575543">"Aquesta aplicació vol tenir accés a la teva ubicació sempre, fins i tot quan no l\'estiguis utilitzant. "<annotation id="link">"Pots permetre-ho a Configuració"</annotation>"."</string>
    <string name="permgroupupgraderequest_location" msgid="8084292647416835405">"Vols canviar l\'accés a la ubicació per a &lt;b&gt;<xliff:g id="APP_NAME">%1$s</xliff:g>&lt;/b&gt;?"</string>
    <string name="permgroupupgraderequestdetail_location" msgid="7847444194059562705">"Aquesta aplicació vol tenir accés a la teva ubicació sempre, fins i tot quan no l\'estiguis utilitzant. "<annotation id="link">"Pots permetre-ho a Configuració"</annotation>"."</string>
    <string name="permgrouprequest_calendar" msgid="254840812783503926">"Vols permetre que &lt;b&gt;<xliff:g id="APP_NAME">%1$s</xliff:g>&lt;/b&gt; accedeixi al calendari?"</string>
    <string name="permgrouprequest_sms" msgid="2622312529683649944">"Vols permetre que &lt;b&gt;<xliff:g id="APP_NAME">%1$s</xliff:g>&lt;/b&gt; enviï i llegeixi missatges SMS?"</string>
    <string name="permgrouprequest_storage" msgid="1092300826793175064">"Vols permetre que &lt;b&gt;<xliff:g id="APP_NAME">%1$s</xliff:g>&lt;/b&gt; accedeixi a fotos, contingut multimèdia i fitxers del dispositiu?"</string>
    <string name="permgrouprequest_microphone" msgid="3490533265167914830">"Vols permetre que &lt;b&gt;<xliff:g id="APP_NAME">%1$s</xliff:g>&lt;/b&gt; gravi àudio?"</string>
    <string name="permgrouprequest_activityRecognition" msgid="6217921552252496983">"Vols permetre que &lt;b&gt;<xliff:g id="APP_NAME">%1$s</xliff:g>&lt;/b&gt; accedeixi a la teva activitat física?"</string>
    <string name="permgrouprequest_camera" msgid="5379726026447957660">"Vols permetre que &lt;b&gt;<xliff:g id="APP_NAME">%1$s</xliff:g>&lt;/b&gt; faci fotos i gravi vídeos?"</string>
    <string name="permgrouprequest_calllog" msgid="8654341234544121138">"Vols permetre que &lt;b&gt;<xliff:g id="APP_NAME">%1$s</xliff:g>&lt;/b&gt; accedeixi als registres de trucades del telèfon?"</string>
    <string name="permgrouprequest_phone" msgid="6240218310343431124">"Vols permetre que &lt;b&gt;<xliff:g id="APP_NAME">%1$s</xliff:g>&lt;/b&gt; faci trucades i les gestioni?"</string>
    <string name="permgrouprequest_sensors" msgid="1939578702884234985">"Vols permetre que &lt;b&gt;<xliff:g id="APP_NAME">%1$s</xliff:g>&lt;/b&gt; accedeixi a les dades del sensor de constants vitals?"</string>
    <string name="auto_granted_permissions" msgid="5726065128917092357">"Permisos controlats"</string>
    <string name="auto_granted_location_permission_notification_title" msgid="6496820273286832200">"Es pot accedir a la ubicació"</string>
    <string name="auto_granted_permission_notification_body" msgid="492268790630112781">"El teu administrador de TI permet que <xliff:g id="APP_NAME">%s</xliff:g> accedeixi a la teva ubicació"</string>
</resources><|MERGE_RESOLUTION|>--- conflicted
+++ resolved
@@ -46,12 +46,9 @@
     <string name="grant_dialog_button_allow_media_only" msgid="3516456055703710144">"Permet l\'accés als fitxers multimèdia"</string>
     <string name="app_permissions_breadcrumb" msgid="6174723486639913311">"Aplicacions"</string>
     <string name="app_permissions" msgid="2778362347879465223">"Permisos d\'aplicacions"</string>
-    <!-- no translation found for unused_apps (3935514133237470759) -->
-    <skip />
-    <!-- no translation found for app_disable_dlg_positive (3928516331670255309) -->
-    <skip />
-    <!-- no translation found for app_disable_dlg_text (5218197617670218828) -->
-    <skip />
+    <string name="unused_apps" msgid="3935514133237470759">"Aplicacions no utilitzades"</string>
+    <string name="app_disable_dlg_positive" msgid="3928516331670255309">"Desactiva l\'aplicació"</string>
+    <string name="app_disable_dlg_text" msgid="5218197617670218828">"Si desactives aquesta aplicació, és possible que Android i altres aplicacions deixin de funcionar com esperes. Tingues en compte que no pots suprimir aquesta aplicació perquè estava preinstal·lada al dispositiu. Si la desactives, l\'aplicació s\'amagarà al dispositiu."</string>
     <string name="app_permission_manager" msgid="3802609813311662642">"Gestor de permisos"</string>
     <string name="never_ask_again" msgid="7645304182523160030">"No m\'ho tornis a preguntar"</string>
     <string name="no_permissions" msgid="2193893107241172888">"Sense permisos"</string>
@@ -64,8 +61,7 @@
     <string name="old_sdk_deny_warning" msgid="6018489265342857714">"Aquesta aplicació es va dissenyar per a una versió anterior d\'Android. És possible que no funcioni com està previst si li denegues el permís."</string>
     <string name="default_permission_description" msgid="692254823411049573">"dur a terme una acció desconeguda"</string>
     <string name="app_permissions_group_summary" msgid="5019625174481872207">"<xliff:g id="COUNT_0">%1$d</xliff:g> de <xliff:g id="COUNT_1">%2$d</xliff:g> aplicacions permeses"</string>
-    <!-- no translation found for app_permissions_group_summary2 (6879351603140930642) -->
-    <skip />
+    <string name="app_permissions_group_summary2" msgid="6879351603140930642">"<xliff:g id="COUNT_0">%1$d</xliff:g>/<xliff:g id="COUNT_1">%2$d</xliff:g> aplicacions permeses"</string>
     <string name="menu_show_system" msgid="7623002570829860709">"Mostra el sistema"</string>
     <string name="menu_hide_system" msgid="2274204366405029090">"Amaga el sistema"</string>
     <string name="no_apps" msgid="2377153782338039463">"Cap aplicació"</string>
@@ -120,8 +116,10 @@
     <string name="app_permission_footer_app_permissions_link" msgid="8033278634020892918">"Mostra tots els permisos de: <xliff:g id="APP">%1$s</xliff:g>"</string>
     <string name="app_permission_footer_permission_apps_link" msgid="8759141212929298774">"Mostra totes les aplicacions amb aquest permís"</string>
     <string name="auto_revoke_label" msgid="8755748230070160969">"Suprimeix els permisos si no s\'utilitza l\'aplicació"</string>
-    <string name="auto_revoke_summary" msgid="1842110019199306298">"Per protegir les teves dades, els permisos d\'aquesta aplicació se suprimiran si no la utilitzes durant uns mesos."</string>
-    <string name="auto_revoke_summary_with_permissions" msgid="160422052726006109">"Si l\'aplicació no s\'ha utilitzat durant els darrers mesos, se suprimiran els permisos següents per protegir les teves dades: <xliff:g id="PERMS">%1$s</xliff:g>."</string>
+    <string name="auto_revoke_summary" msgid="308686883215278993">"Per protegir les teves dades, els permisos d\'aquesta aplicació se suprimiran si no la utilitzes durant uns mesos."</string>
+    <string name="auto_revoke_summary_with_permissions" msgid="5460568151204648005">"Si l\'aplicació no s\'utilitza durant uns mesos, se suprimiran els permisos següents per protegir les teves dades: <xliff:g id="PERMS">%1$s</xliff:g>"</string>
+    <string name="auto_revoked_apps_page_summary" msgid="2780912986594704165">"Per protegir les teves dades, s\'han suprimit els permisos de les aplicacions que no has utilitzat durant els darrers mesos."</string>
+    <string name="auto_revoke_open_app_message" msgid="7960965074929429500">"Si vols tornar a concedir permisos, obre l\'aplicació"</string>
     <string name="auto_revoke_disabled" msgid="4480748641016277290">"La supressió automàtica està desactivada per a aquesta aplicació."</string>
     <string name="auto_revocable_permissions_none" msgid="2908881351941596829">"En aquests moments no es concedeixen permisos automàticament revocables"</string>
     <string name="auto_revocable_permissions_one" msgid="8790555940010364058">"Se suprimirà el permís <xliff:g id="PERM">%1$s</xliff:g>."</string>
@@ -129,21 +127,10 @@
     <string name="auto_revocable_permissions_many" msgid="1091636791684380583">"Permisos que se suprimiran: <xliff:g id="PERMS">%1$s</xliff:g>."</string>
     <string name="auto_manage_title" msgid="4059499629753336321">"Gestiona els permisos automàticament"</string>
     <string name="off" msgid="4561379152328580345">"Desactiva"</string>
-<<<<<<< HEAD
-    <!-- no translation found for auto_revoked_app_summary_one (8225130145550153436) -->
-    <skip />
-    <!-- no translation found for auto_revoked_app_summary_two (7221373533369007890) -->
-    <skip />
-    <!-- no translation found for auto_revoked_app_summary_many (7190907278970377826) -->
-    <skip />
-    <!-- no translation found for last_opened_category_title (4204626487716958146) -->
-    <skip />
-=======
     <string name="auto_revoked_app_summary_one" msgid="8225130145550153436">"S\'ha suprimit el permís <xliff:g id="PERMISSION_NAME">%s</xliff:g>"</string>
     <string name="auto_revoked_app_summary_two" msgid="7221373533369007890">"Els permisos <xliff:g id="PERMISSION_NAME_0">%1$s</xliff:g> i <xliff:g id="PERMISSION_NAME_1">%2$s</xliff:g> s\'han suprimit"</string>
     <string name="auto_revoked_app_summary_many" msgid="7190907278970377826">"El permís <xliff:g id="PERMISSION_NAME">%1$s</xliff:g> i <xliff:g id="NUMBER">%2$s</xliff:g> permisos més s\'han suprimit"</string>
     <string name="last_opened_category_title" msgid="4204626487716958146">"Obertes per darrera vegada fa més de <xliff:g id="NUMBER">%s</xliff:g> mesos"</string>
->>>>>>> aee9d4c5
     <string name="last_opened_summary" msgid="8038737442154732">"Aplicació oberta per darrera vegada el dia <xliff:g id="DATE">%s</xliff:g>"</string>
     <string name="last_opened_summary_short" msgid="403134890404955437">"Oberta per darrera vegada el dia <xliff:g id="DATE">%s</xliff:g>"</string>
     <string name="app_permission_footer_special_file_access" msgid="2257708354000512325">"Si permets la gestió de tots els fitxers, aquesta aplicació podrà accedir a qualsevol fitxer, així com modificar-los i suprimir-los, a l\'emmagatzematge comú d\'aquest dispositiu o en dispositius d\'emmagatzematge connectats. L\'aplicació podrà accedir als fitxers sense demanar-te permís."</string>
@@ -166,7 +153,7 @@
     <string name="app_permission_never_accessed_denied_summary" msgid="4791195647350628165">"Denegat / No hi ha accedit mai"</string>
     <string name="allowed_header" msgid="6279244592227088158">"Permès"</string>
     <string name="allowed_always_header" msgid="6698473105201405782">"Permès sempre"</string>
-    <string name="allowed_foreground_header" msgid="7553595563464819175">"Només es permet mentre s\'utilitza"</string>
+    <string name="allowed_foreground_header" msgid="7553595563464819175">"Permès només mentre s\'utilitza"</string>
     <string name="allowed_storage_scoped" msgid="2472018207553284700">"Poden accedir només als fitxers multimèdia"</string>
     <string name="allowed_storage_full" msgid="4167507647800726342">"Poden gestionar tots els fitxers"</string>
     <string name="ask_header" msgid="4471670860332046665">"Pregunta sempre"</string>
@@ -188,10 +175,10 @@
       <item quantity="one">1 segon</item>
     </plurals>
     <string name="permission_reminders" msgid="8040710767178843151">"Recordatoris de permisos"</string>
-    <!-- no translation found for auto_revoke_permission_reminder_notification_title (4605662126884792273) -->
-    <skip />
-    <!-- no translation found for auto_revoke_permission_reminder_notification_content (5782565378830205909) -->
-    <skip />
+    <string name="auto_revoke_permission_reminder_notification_title_one" msgid="5769691038915584486">"1 aplicació no utilitzada"</string>
+    <string name="auto_revoke_permission_reminder_notification_title_many" msgid="9035362208572362215">"<xliff:g id="NUMBER_OF_APPS">%s</xliff:g> aplicacions no utilitzades"</string>
+    <string name="auto_revoke_permission_reminder_notification_content" msgid="5952076530125261716">"S\'han suprimit els permisos per protegir la teva privadesa. Toca per revisar-ho."</string>
+    <string name="auto_revoke_preference_summary" msgid="422689541593333180">"S\'han suprimit els permisos per protegir la teva privadesa"</string>
     <string name="background_location_access_reminder_notification_title" msgid="458109692937364585">"<xliff:g id="APP_NAME">%s</xliff:g> ha obtingut la teva ubicació en segon pla"</string>
     <string name="background_location_access_reminder_notification_content" msgid="2715202570602748060">"Aquesta aplicació pot accedir a la teva ubicació en qualsevol moment. Toca per canviar-ho."</string>
     <string name="auto_revoke_after_notification_title" msgid="6256474332719286120">"S\'han suprimit permisos d\'aplicació per protegir la privadesa"</string>
@@ -207,6 +194,8 @@
     <string name="unused_permissions_subtitle_two" msgid="8377946866912481356">"<xliff:g id="PERM_NAME_0">%1$s</xliff:g> i <xliff:g id="PERM_NAME_1">%2$s</xliff:g>"</string>
     <string name="unused_permissions_subtitle_many" msgid="3293109339018555084">"<xliff:g id="PERM_NAME_0">%1$s</xliff:g>, <xliff:g id="PERM_NAME_1">%2$s</xliff:g> i <xliff:g id="NUMBER_OF_PERMISSIONS">%3$s</xliff:g> més"</string>
     <string name="unused_app_permissions_removed_summary" msgid="323483158593998019">"Per protegir les teves dades, s\'han suprimit els permisos de les aplicacions que no has utilitzat durant els darrers mesos"</string>
+    <string name="one_unused_app_summary" msgid="4609894550969723046">"Durant els darrers mesos, no has utilitzat 1 aplicació"</string>
+    <string name="num_unused_apps_summary" msgid="2950515592303103371">"Durant els darrers mesos, no has utilitzat <xliff:g id="NUMBER_OF_APPS">%s</xliff:g> aplicacions"</string>
     <string name="permission_subtitle_only_in_foreground" msgid="3101936262905298459">"Només mentre s\'utilitza l\'aplicació"</string>
     <string name="permission_subtitle_media_only" msgid="4163630471124702816">"Fitxers multimèdia"</string>
     <string name="permission_subtitle_all_files" msgid="8017896678339448565">"Tots els fitxers"</string>
@@ -223,7 +212,7 @@
     <string name="accessibility_service_dialog_bottom_text_single" msgid="6932810943462703517">"<xliff:g id="SERVICE_NAME">%s</xliff:g> pot veure la pantalla, les accions i el text que s\'introdueix, dur a terme accions i controlar la pantalla."</string>
     <string name="accessibility_service_dialog_bottom_text_multiple" msgid="1387803460488775887">"Aquestes aplicacions poden veure la pantalla, les accions i el text que s\'introdueix, dur a terme accions i controlar la pantalla."</string>
     <string name="role_assistant_label" msgid="4296361982493275449">"Assistent digital predeterminat"</string>
-    <string name="role_assistant_short_label" msgid="2965228260285438681">"Assistent digital"</string>
+    <string name="role_assistant_short_label" msgid="2965228260285438681">"Aplicació de l\'assistent digital"</string>
     <string name="role_assistant_description" msgid="8677846995018695304">"Les aplicacions d\'assistència et poden ajudar en funció de la informació que es mostri a la pantalla. Algunes aplicacions admeten tant el menú d\'aplicacions com els serveis d\'entrada de veu per oferir-te una assistència integrada."</string>
     <string name="role_assistant_request_title" msgid="1838385568238889604">"Vols establir <xliff:g id="APP_NAME">%1$s</xliff:g> com a aplicació d\'assistència predeterminada?"</string>
     <string name="role_assistant_request_description" msgid="1086168907357494789">"Tindrà accés als SMS i al registre de trucades"</string>
