/*
 * Copyright (C) 2015 The Android Open Source Project
 *
 * Licensed under the Apache License, Version 2.0 (the "License");
 * you may not use this file except in compliance with the License.
 * You may obtain a copy of the License at
 *
 *      http://www.apache.org/licenses/LICENSE-2.0
 *
 * Unless required by applicable law or agreed to in writing, software
 * distributed under the License is distributed on an "AS IS" BASIS,
 * WITHOUT WARRANTIES OR CONDITIONS OF ANY KIND, either express or implied.
 * See the License for the specific language governing permissions and
 * limitations under the License.
 */
package com.android.permissioncontroller.permission.ui.handheld;

import static com.android.permissioncontroller.Constants.EXTRA_SESSION_ID;
import static com.android.permissioncontroller.Constants.INVALID_SESSION_ID;
import static com.android.permissioncontroller.permission.ui.Category.ALLOWED;
import static com.android.permissioncontroller.permission.ui.Category.ALLOWED_FOREGROUND;
import static com.android.permissioncontroller.permission.ui.Category.ASK;
import static com.android.permissioncontroller.permission.ui.Category.DENIED;
import static com.android.permissioncontroller.permission.ui.handheld.UtilsKt.pressBack;
import static com.android.permissioncontroller.permission.ui.handheld.dashboard.DashboardUtilsKt.shouldShowPermissionsDashboard;

import android.Manifest;
import android.app.ActionBar;
import android.content.Context;
import android.content.Intent;
import android.graphics.drawable.Drawable;
import android.os.Build;
import android.os.Bundle;
import android.os.Handler;
import android.os.Looper;
import android.os.UserHandle;
import android.provider.Settings;
import android.text.SpannableString;
import android.text.SpannableStringBuilder;
import android.text.style.ClickableSpan;
import android.util.ArrayMap;
import android.view.Menu;
import android.view.MenuInflater;
import android.view.MenuItem;
import android.view.View;

import androidx.annotation.NonNull;
import androidx.annotation.RequiresApi;
import androidx.lifecycle.ViewModelProvider;
import androidx.preference.Preference;
import androidx.preference.PreferenceCategory;
import androidx.preference.PreferenceScreen;

import com.android.modules.utils.build.SdkLevel;
import com.android.permissioncontroller.R;
import com.android.permissioncontroller.permission.model.AppPermissionUsage;
import com.android.permissioncontroller.permission.model.PermissionUsages;
import com.android.permissioncontroller.permission.ui.Category;
import com.android.permissioncontroller.permission.ui.ManagePermissionsActivity;
import com.android.permissioncontroller.permission.ui.model.PermissionAppsViewModel;
import com.android.permissioncontroller.permission.ui.model.PermissionAppsViewModelFactory;
import com.android.permissioncontroller.permission.utils.KotlinUtils;
import com.android.permissioncontroller.permission.utils.Utils;
import com.android.settingslib.HelpUtils;
import com.android.settingslib.utils.applications.AppUtils;
import com.android.settingslib.widget.FooterPreference;

import java.text.Collator;
import java.util.ArrayList;
import java.util.List;
import java.util.Map;
import java.util.Random;

import kotlin.Pair;
import kotlin.Triple;

/**
 * Show and manage apps which request a single permission group.
 *
 * <p>Shows a list of apps which request at least on permission of this group.
 */
public final class PermissionAppsFragment extends SettingsWithLargeHeader implements
        PermissionUsages.PermissionsUsagesChangeCallback {

    private static final String KEY_SHOW_SYSTEM_PREFS = "_showSystem";
    private static final String CREATION_LOGGED_SYSTEM_PREFS = "_creationLogged";
    private static final String KEY_FOOTER = "_footer";
    private static final String KEY_EMPTY = "_empty";
    private static final String LOG_TAG = "PermissionAppsFragment";
    private static final String STORAGE_ALLOWED_FULL = "allowed_storage_full";
    private static final String STORAGE_ALLOWED_SCOPED = "allowed_storage_scoped";
    private static final String BLOCKED_SENSOR_PREF_KEY = "sensor_card";
    private static final String STORAGE_FOOTER_CATEGORY_KEY = "storage_footer_category";
    private static final String STORAGE_FOOTER_PREFERENCE_KEY = "storage_footer_preference";
    private static final int SHOW_LOAD_DELAY_MS = 200;

    private static final int MENU_PERMISSION_USAGE = MENU_HIDE_SYSTEM + 1;

    /**
     * Create a bundle with the arguments needed by this fragment
     *
     * @param permGroupName The name of the permission group
     * @param sessionId     The current session ID
     * @return A bundle with all of the args placed
     */
    public static Bundle createArgs(String permGroupName, long sessionId) {
        Bundle arguments = new Bundle();
        arguments.putString(Intent.EXTRA_PERMISSION_GROUP_NAME, permGroupName);
        arguments.putLong(EXTRA_SESSION_ID, sessionId);
        return arguments;
    }

    private MenuItem mShowSystemMenu;
    private MenuItem mHideSystemMenu;
    private String mPermGroupName;
    private Collator mCollator;
    private PermissionAppsViewModel mViewModel;
    private PermissionUsages mPermissionUsages;
    private List<AppPermissionUsage> mAppPermissionUsages = new ArrayList<>();
    private Boolean mSensorStatus;

    @Override
    public void onCreate(Bundle savedInstanceState) {
        super.onCreate(savedInstanceState);

        mPermGroupName = getArguments().getString(Intent.EXTRA_PERMISSION_GROUP_NAME);
        if (mPermGroupName == null) {
            mPermGroupName = getArguments().getString(Intent.EXTRA_PERMISSION_NAME);
        }

        mCollator = Collator.getInstance(
                getContext().getResources().getConfiguration().getLocales().get(0));

        PermissionAppsViewModelFactory factory =
                new PermissionAppsViewModelFactory(getActivity().getApplication(), mPermGroupName,
                        this, new Bundle());
        mViewModel = new ViewModelProvider(this, factory).get(PermissionAppsViewModel.class);

        mViewModel.getCategorizedAppsLiveData().observe(this, this::onPackagesLoaded);
        mViewModel.getShouldShowSystemLiveData().observe(this, this::updateMenu);
        mViewModel.getHasSystemAppsLiveData().observe(this, (Boolean hasSystem) ->
                getActivity().invalidateOptionsMenu());

        if (!mViewModel.arePackagesLoaded()) {
            Handler handler = new Handler(Looper.getMainLooper());
            handler.postDelayed(() -> {
                if (!mViewModel.arePackagesLoaded()) {
                    setLoading(true /* loading */, false /* animate */);
                }
            }, SHOW_LOAD_DELAY_MS);
        }

        setHasOptionsMenu(true);
        final ActionBar ab = getActivity().getActionBar();
        if (ab != null) {
            ab.setDisplayHomeAsUpEnabled(true);
        }

        // If the build type is below S, the app ops for permission usage can't be found. Thus, we
        // shouldn't load permission usages, for them.
        if (SdkLevel.isAtLeastS()) {
            Context context = getPreferenceManager().getContext();
            mPermissionUsages = new PermissionUsages(context);

            long filterTimeBeginMillis = mViewModel.getFilterTimeBeginMillis();
            mPermissionUsages.load(null, null, filterTimeBeginMillis, Long.MAX_VALUE,
                    PermissionUsages.USAGE_FLAG_LAST, getActivity().getLoaderManager(),
                    false, false, this, false);

            if (Utils.shouldDisplayCardIfBlocked(mPermGroupName)) {
                mViewModel.getSensorStatusLiveData().observe(this, this::setSensorStatus);
            }
        }
    }

    @Override
    @RequiresApi(Build.VERSION_CODES.S)
    public void onPermissionUsagesChanged() {
        if (mPermissionUsages.getUsages().isEmpty()) {
            return;
        }
        if (getContext() == null) {
            // Async result has come in after our context is gone.
            return;
        }

        mAppPermissionUsages = new ArrayList<>(mPermissionUsages.getUsages());
        onPackagesLoaded(mViewModel.getCategorizedAppsLiveData().getValue());
    }

    @Override
    public void onCreateOptionsMenu(Menu menu, MenuInflater inflater) {
        super.onCreateOptionsMenu(menu, inflater);

        if (mViewModel.getHasSystemAppsLiveData().getValue()) {
            mShowSystemMenu = menu.add(Menu.NONE, MENU_SHOW_SYSTEM, Menu.NONE,
                    R.string.menu_show_system);
            mHideSystemMenu = menu.add(Menu.NONE, MENU_HIDE_SYSTEM, Menu.NONE,
                    R.string.menu_hide_system);
            updateMenu(mViewModel.getShouldShowSystemLiveData().getValue());
        }

        if (shouldShowPermissionsDashboard()) {
            menu.add(Menu.NONE, MENU_PERMISSION_USAGE, Menu.NONE, R.string.permission_usage_title);
        }

        if (!SdkLevel.isAtLeastS()) {
            HelpUtils.prepareHelpMenuItem(getActivity(), menu, R.string.help_app_permissions,
                    getClass().getName());
        }
    }

    @Override
    public boolean onOptionsItemSelected(MenuItem item) {
        switch (item.getItemId()) {
            case android.R.id.home:
                mViewModel.updateShowSystem(false);
                pressBack(this);
                return true;
            case MENU_SHOW_SYSTEM:
            case MENU_HIDE_SYSTEM:
                mViewModel.updateShowSystem(item.getItemId() == MENU_SHOW_SYSTEM);
                break;
            case MENU_PERMISSION_USAGE:
                getActivity().startActivity(new Intent(Intent.ACTION_REVIEW_PERMISSION_USAGE)
                        .setClass(getContext(), ManagePermissionsActivity.class)
                        .putExtra(Intent.EXTRA_PERMISSION_GROUP_NAME, mPermGroupName));
                return true;
        }
        return super.onOptionsItemSelected(item);
    }

    private void updateMenu(Boolean showSystem) {
        if (showSystem == null) {
            showSystem = false;
        }
        if (mShowSystemMenu != null && mHideSystemMenu != null) {
            mShowSystemMenu.setVisible(!showSystem);
            mHideSystemMenu.setVisible(showSystem);
        }
    }

    @RequiresApi(Build.VERSION_CODES.S)
    private void setSensorStatus(Boolean sensorStatus) {
        mSensorStatus = sensorStatus;
        displaySensorCard();
    }

    @RequiresApi(Build.VERSION_CODES.S)
    private void displaySensorCard() {
        if (Utils.shouldDisplayCardIfBlocked(mPermGroupName)) {
            if (mSensorStatus) {
                setSensorCard();
            } else {
                removeSensorCard();
            }
        }
    }

    @RequiresApi(Build.VERSION_CODES.S)
    private void setSensorCard() {
        CardViewPreference sensorCard = findPreference(BLOCKED_SENSOR_PREF_KEY);
        if (sensorCard == null) {
            sensorCard = createSensorCard();
            ensurePreferenceScreen();
            getPreferenceScreen().addPreference(sensorCard);
        }
        sensorCard.setVisible(true);
    }

    private void ensurePreferenceScreen() {
        // Check if preference screen has been already loaded
        if (getPreferenceScreen() != null) {
            return;
        }
        boolean isStorage = mPermGroupName.equals(Manifest.permission_group.STORAGE);
        if (isStorage) {
            addPreferencesFromResource(R.xml.allowed_denied_storage);
        } else {
            addPreferencesFromResource(R.xml.allowed_denied);
        }
        // Hide allowed foreground label by default, to avoid briefly showing it before updating
        findPreference(ALLOWED_FOREGROUND.getCategoryName()).setVisible(false);
    }

    @RequiresApi(Build.VERSION_CODES.S)
    private CardViewPreference createSensorCard() {
        boolean isLocation = Manifest.permission_group.LOCATION.equals(mPermGroupName);
        Context context = getPreferenceManager().getContext();
        String action = isLocation ? Settings.ACTION_LOCATION_SOURCE_SETTINGS
                : Settings.ACTION_PRIVACY_SETTINGS;
        CardViewPreference sensorCard = new CardViewPreference(context, action);
        sensorCard.setKey(BLOCKED_SENSOR_PREF_KEY);
        sensorCard.setIcon(Utils.getBlockedIcon(mPermGroupName));
        sensorCard.setTitle(Utils.getBlockedTitle(mPermGroupName));
        boolean isMicrophone = Manifest.permission_group.MICROPHONE.equals(mPermGroupName);
        int cardSummary =
                isMicrophone ? R.string.blocked_mic_summary : R.string.blocked_sensor_summary;
        sensorCard.setSummary(context.getString(cardSummary));
        sensorCard.setVisible(true);
        sensorCard.setOrder(-1);
        return sensorCard;
    }

    private SpannableString getLinkToAllFilesAccess(Context context) {
        ClickableSpan clickableSpan = new ClickableSpan() {
            @Override
            public void onClick(View widget) {
                context.startActivity(
                        new Intent(Settings.ACTION_MANAGE_ALL_FILES_ACCESS_PERMISSION));
            }
        };
        SpannableString spannableString =
                new SpannableString(getString(R.string.storage_footer_hyperlink_text));
        spannableString.setSpan(clickableSpan, 0, spannableString.length(), 0);
        return spannableString;
    }

    private void addStorageFooterSeeAllFilesAccess() {
        PreferenceScreen screen = getPreferenceScreen();
        Context context = screen.getPreferenceManager().getContext();
        PreferenceCategory preferenceCategory = findPreference(STORAGE_FOOTER_CATEGORY_KEY);
        Preference existingPreference = findPreference(STORAGE_FOOTER_PREFERENCE_KEY);

        if (preferenceCategory == null || existingPreference != null) {
            return;
        }

        FooterPreference preference = new FooterPreference(context);
        preference.setKey(STORAGE_FOOTER_PREFERENCE_KEY);
        preference.setIcon(Utils.applyTint(getActivity(), R.drawable.ic_info_outline,
                android.R.attr.colorControlNormal));
        preference.setSummary(new SpannableStringBuilder(
                getString(R.string.storage_footer_warning_text))
                .append("\n\n")
                .append(getLinkToAllFilesAccess(context)));
        preferenceCategory.addPreference(preference);
    }

    @RequiresApi(Build.VERSION_CODES.S)
    private void removeSensorCard() {
        CardViewPreference sensorCard = findPreference(BLOCKED_SENSOR_PREF_KEY);
        if (sensorCard != null) {
            sensorCard.setVisible(false);
        }
    }

    @Override
    public void onViewCreated(View view, Bundle savedInstanceState) {
        super.onViewCreated(view, savedInstanceState);
        bindUi(this, mPermGroupName);
    }

    private static void bindUi(SettingsWithLargeHeader fragment, @NonNull String groupName) {
        Context context = fragment.getContext();
        if (context == null || fragment.getActivity() == null) {
            return;
        }
        Drawable icon = KotlinUtils.INSTANCE.getPermGroupIcon(context, groupName);

        CharSequence label = KotlinUtils.INSTANCE.getPermGroupLabel(context, groupName);
        CharSequence description = KotlinUtils.INSTANCE.getPermGroupDescription(context, groupName);

        fragment.setHeader(icon, label, null, null, true);
        fragment.setSummary(Utils.getPermissionGroupDescriptionString(fragment.getActivity(),
                groupName, description), null);
        fragment.getActivity().setTitle(label);
    }

    private void onPackagesLoaded(Map<Category, List<Pair<String, UserHandle>>> categories) {
<<<<<<< HEAD
        boolean isStorageAndLessThanT = !SdkLevel.isAtLeastT()
                && mPermGroupName.equals(Manifest.permission_group.STORAGE);
        if (getPreferenceScreen() == null) {
            if (isStorageAndLessThanT) {
                addPreferencesFromResource(R.xml.allowed_denied_storage);
            } else {
                addPreferencesFromResource(R.xml.allowed_denied);
            }
            // Hide allowed foreground label by default, to avoid briefly showing it before updating
            findPreference(ALLOWED_FOREGROUND.getCategoryName()).setVisible(false);
        }
=======
        boolean isStorage = mPermGroupName.equals(Manifest.permission_group.STORAGE);
        ensurePreferenceScreen();
>>>>>>> 4330a792
        Context context = getPreferenceManager().getContext();

        if (context == null || getActivity() == null || categories == null) {
            return;
        }

        Map<String, Preference> existingPrefs = new ArrayMap<>();

        for (int i = 0; i < getPreferenceScreen().getPreferenceCount(); i++) {
            Preference pref = getPreferenceScreen().getPreference(i);
            if (BLOCKED_SENSOR_PREF_KEY.equals(pref.getKey())) {
                continue;
            }
            PreferenceCategory category = (PreferenceCategory) pref;
            category.setOrderingAsAdded(true);
            int numPreferences = category.getPreferenceCount();
            for (int j = 0; j < numPreferences; j++) {
                Preference preference = category.getPreference(j);
                existingPrefs.put(preference.getKey(), preference);
            }
            category.removeAll();
        }

        long viewIdForLogging = new Random().nextLong();
        long sessionId = getArguments().getLong(EXTRA_SESSION_ID, INVALID_SESSION_ID);

        Boolean showAlways = mViewModel.getShowAllowAlwaysStringLiveData().getValue();
        if (!isStorageAndLessThanT) {
            if (showAlways != null && showAlways) {
                findPreference(ALLOWED.getCategoryName()).setTitle(R.string.allowed_always_header);
            } else {
                findPreference(ALLOWED.getCategoryName()).setTitle(R.string.allowed_header);
            }
        }

        // A mapping of user + packageName to their last access timestamps for the permission group.
        Map<String, Long> groupUsageLastAccessTime =
                mViewModel.extractGroupUsageLastAccessTime(mAppPermissionUsages);

        for (Category grantCategory : categories.keySet()) {
            List<Pair<String, UserHandle>> packages = categories.get(grantCategory);
            PreferenceCategory category = findPreference(grantCategory.getCategoryName());


            // If this category is empty, and this isn't the "allowed" category of the storage
            // permission, set up the empty preference.
            if (packages.size() == 0
                    && (!isStorageAndLessThanT || !grantCategory.equals(ALLOWED))) {
                Preference empty = new Preference(context);
                empty.setSelectable(false);
                empty.setKey(category.getKey() + KEY_EMPTY);
                if (grantCategory.equals(ALLOWED)) {
                    empty.setTitle(getString(R.string.no_apps_allowed));
                } else if (grantCategory.equals(ALLOWED_FOREGROUND)) {
                    category.setVisible(false);
                } else if (grantCategory.equals(ASK)) {
                    category.setVisible(false);
                } else {
                    empty.setTitle(getString(R.string.no_apps_denied));
                }
                category.addPreference(empty);
                continue;
            } else if (grantCategory.equals(ALLOWED_FOREGROUND)) {
                category.setVisible(true);
            } else if (grantCategory.equals(ASK)) {
                category.setVisible(true);
            }

            for (Pair<String, UserHandle> packageUserLabel : packages) {
                String packageName = packageUserLabel.getFirst();
                UserHandle user = packageUserLabel.getSecond();

                String key = user + packageName;

                Long lastAccessTime = groupUsageLastAccessTime.get(key);
                Triple<String, Integer, String> summaryTimestamp = Utils
                        .getPermissionLastAccessSummaryTimestamp(
                                lastAccessTime, context, mPermGroupName);

                if (isStorageAndLessThanT && grantCategory.equals(ALLOWED)) {
                    category = mViewModel.packageHasFullStorage(packageName, user)
                            ? findPreference(STORAGE_ALLOWED_FULL)
                            : findPreference(STORAGE_ALLOWED_SCOPED);
                }

                Preference existingPref = existingPrefs.get(key);
                if (existingPref != null) {
                    updatePreferenceSummary(existingPref, summaryTimestamp);
                    category.addPreference(existingPref);
                    continue;
                }

                SmartIconLoadPackagePermissionPreference pref =
                        new SmartIconLoadPackagePermissionPreference(getActivity().getApplication(),
                                packageName, user, context);
                pref.setKey(key);
                pref.setTitle(KotlinUtils.INSTANCE.getPackageLabel(getActivity().getApplication(),
                        packageName, user));
                pref.setOnPreferenceClickListener((Preference p) -> {
                    mViewModel.navigateToAppPermission(this, packageName, user,
                            AppPermissionFragment.createArgs(packageName, null, mPermGroupName,
                                    user, getClass().getName(), sessionId,
                                    grantCategory.getCategoryName()));
                    return true;
                });
                pref.setTitleContentDescription(AppUtils.getAppContentDescription(context,
                        packageName, user.getIdentifier()));

                updatePreferenceSummary(pref, summaryTimestamp);

                category.addPreference(pref);
                if (!mViewModel.getCreationLogged()) {
                    logPermissionAppsFragmentCreated(packageName, user, viewIdForLogging,
                            grantCategory.equals(ALLOWED), grantCategory.equals(ALLOWED_FOREGROUND),
                            grantCategory.equals(DENIED));
                }
            }

            if (isStorageAndLessThanT && grantCategory.equals(ALLOWED)) {
                PreferenceCategory full = findPreference(STORAGE_ALLOWED_FULL);
                PreferenceCategory scoped = findPreference(STORAGE_ALLOWED_SCOPED);
                if (full.getPreferenceCount() == 0) {
                    Preference empty = new Preference(context);
                    empty.setSelectable(false);
                    empty.setKey(STORAGE_ALLOWED_FULL + KEY_EMPTY);
                    empty.setTitle(getString(R.string.no_apps_allowed_full));
                    full.addPreference(empty);
                }

                if (scoped.getPreferenceCount() == 0) {
                    Preference empty = new Preference(context);
                    empty.setSelectable(false);
                    empty.setKey(STORAGE_ALLOWED_FULL + KEY_EMPTY);
                    empty.setTitle(getString(R.string.no_apps_allowed_scoped));
                    scoped.addPreference(empty);
                }
                KotlinUtils.INSTANCE.sortPreferenceGroup(full, this::comparePreference, false);
                KotlinUtils.INSTANCE.sortPreferenceGroup(scoped, this::comparePreference, false);
            } else {
                KotlinUtils.INSTANCE.sortPreferenceGroup(category, this::comparePreference, false);
            }
        }

        if (SdkLevel.isAtLeastT() && Manifest.permission_group.STORAGE.equals(mPermGroupName)) {
            addStorageFooterSeeAllFilesAccess();
        }

        mViewModel.setCreationLogged(true);

        setLoading(false /* loading */, true /* animate */);
    }

    private void updatePreferenceSummary(Preference preference,
            Triple<String, Integer, String> summaryTimestamp) {
        String summary = mViewModel.getPreferenceSummary(getResources(), summaryTimestamp);
        if (!summary.isEmpty()) {
            preference.setSummary(summary);
        }
    }


    private int comparePreference(Preference lhs, Preference rhs) {
        int result = mCollator.compare(lhs.getTitle().toString(),
                rhs.getTitle().toString());
        if (result == 0) {
            result = lhs.getKey().compareTo(rhs.getKey());
        }
        return result;
    }

    private void logPermissionAppsFragmentCreated(String packageName, UserHandle user, long viewId,
            boolean isAllowed, boolean isAllowedForeground, boolean isDenied) {
        long sessionId = getArguments().getLong(EXTRA_SESSION_ID, 0);
        mViewModel.logPermissionAppsFragmentCreated(packageName, user, viewId, isAllowed,
                isAllowedForeground, isDenied, sessionId, getActivity().getApplication(),
                mPermGroupName, LOG_TAG);
    }
}<|MERGE_RESOLUTION|>--- conflicted
+++ resolved
@@ -273,8 +273,9 @@
         if (getPreferenceScreen() != null) {
             return;
         }
-        boolean isStorage = mPermGroupName.equals(Manifest.permission_group.STORAGE);
-        if (isStorage) {
+        boolean isStorageAndLessThanT = !SdkLevel.isAtLeastT()
+                && mPermGroupName.equals(Manifest.permission_group.STORAGE);
+        if (isStorageAndLessThanT) {
             addPreferencesFromResource(R.xml.allowed_denied_storage);
         } else {
             addPreferencesFromResource(R.xml.allowed_denied);
@@ -368,22 +369,9 @@
     }
 
     private void onPackagesLoaded(Map<Category, List<Pair<String, UserHandle>>> categories) {
-<<<<<<< HEAD
         boolean isStorageAndLessThanT = !SdkLevel.isAtLeastT()
                 && mPermGroupName.equals(Manifest.permission_group.STORAGE);
-        if (getPreferenceScreen() == null) {
-            if (isStorageAndLessThanT) {
-                addPreferencesFromResource(R.xml.allowed_denied_storage);
-            } else {
-                addPreferencesFromResource(R.xml.allowed_denied);
-            }
-            // Hide allowed foreground label by default, to avoid briefly showing it before updating
-            findPreference(ALLOWED_FOREGROUND.getCategoryName()).setVisible(false);
-        }
-=======
-        boolean isStorage = mPermGroupName.equals(Manifest.permission_group.STORAGE);
         ensurePreferenceScreen();
->>>>>>> 4330a792
         Context context = getPreferenceManager().getContext();
 
         if (context == null || getActivity() == null || categories == null) {
