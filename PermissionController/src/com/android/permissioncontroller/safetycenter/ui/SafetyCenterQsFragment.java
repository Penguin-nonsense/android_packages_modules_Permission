--- conflicted
+++ resolved
@@ -162,36 +162,6 @@
                                 new LiveSafetyCenterViewModelFactory(
                                         requireActivity().getApplication()))
                         .get(SafetyCenterViewModel.class);
-<<<<<<< HEAD
-        View securitySettings = root.findViewById(R.id.security_settings_button);
-        securitySettings.setOnClickListener(
-                (v) ->
-                        mSafetyCenterViewModel.navigateToSafetyCenter(
-                                mContext, NavigationSource.QUICK_SETTINGS_TILE));
-        TextView securitySettingsText = securitySettings.findViewById(R.id.toggle_sensor_name);
-        securitySettingsText.setText(R.string.settings);
-        securitySettingsText.setSelected(true);
-        securitySettings.findViewById(R.id.toggle_sensor_status).setVisibility(View.GONE);
-        ImageView securitySettingsIcon = securitySettings.findViewById(R.id.toggle_sensor_icon);
-        securitySettingsIcon.setImageDrawable(
-                Utils.applyTint(
-                        mContext,
-                        mContext.getDrawable(R.drawable.ic_safety_center_shield),
-                        android.R.attr.textColorPrimaryInverse));
-        securitySettings.findViewById(R.id.arrow_icon).setVisibility(View.VISIBLE);
-        ((ImageView) securitySettings.findViewById(R.id.arrow_icon))
-                .setImageDrawable(
-                        Utils.applyTint(
-                                mContext,
-                                mContext.getDrawable(R.drawable.ic_chevron_right),
-                                android.R.attr.textColorSecondaryInverse));
-        ViewCompat.replaceAccessibilityAction(
-                securitySettings,
-                AccessibilityNodeInfoCompat.AccessibilityActionCompat.ACTION_CLICK,
-                mContext.getString(R.string.safety_center_qs_open_action),
-                null);
-=======
->>>>>>> 9b660ee2
 
         getChildFragmentManager()
                 .beginTransaction()
@@ -633,7 +603,7 @@
         securitySettings.setOnClickListener(
                 (v) ->
                         mSafetyCenterViewModel.navigateToSafetyCenter(
-                                this, NavigationSource.QUICK_SETTINGS_TILE));
+                                mContext, NavigationSource.QUICK_SETTINGS_TILE));
         TextView securitySettingsText = securitySettings.findViewById(R.id.toggle_sensor_name);
         securitySettingsText.setText(R.string.settings);
         securitySettingsText.setSelected(true);
